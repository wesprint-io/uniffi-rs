--- conflicted
+++ resolved
@@ -1,10 +1,6 @@
 [package]
 name = "uniffi_meta"
-<<<<<<< HEAD
-version = "0.26.0"
-=======
 version = "0.26.1"
->>>>>>> d5332be3
 edition = "2021"
 description = "uniffi_meta"
 homepage = "https://mozilla.github.io/uniffi-rs"
@@ -17,8 +13,4 @@
 anyhow = "1"
 bytes = "1.3"
 siphasher = "0.3"
-<<<<<<< HEAD
-uniffi_checksum_derive = { version = "0.26.0", path = "../uniffi_checksum_derive" }
-=======
-uniffi_checksum_derive = { version = "0.26.1", path = "../uniffi_checksum_derive" }
->>>>>>> d5332be3
+uniffi_checksum_derive = { version = "0.26.1", path = "../uniffi_checksum_derive" }