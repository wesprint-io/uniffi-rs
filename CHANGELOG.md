<!-- The sections in this file are managed automatically by `cargo release` -->
<!-- See our [internal release process docs](docs/release-process.md) and for more general -->
<!-- guidance, see https://github.com/sunng87/cargo-release/blob/master/docs/faq.md#maintaining-changelog -->

<!-- next-header -->

## [[UnreleasedUniFFIVersion]] (backend crates: [[UnreleasedBackendVersion]]) - (_[[ReleaseDate]]_)

<<<<<<< HEAD
### What's new?

- Objects error types can now be as `Result<>` error type without wrapping them in `Arc<>`.

- Swift errors now provide `localizedDescription` ([#2116](https://github.com/mozilla/uniffi-rs/pull/2116))

- Procmacros support tuple-errors (ie, enums used as errors can be tuple-enums.)

### What's fixed?
- Fixed a problem with procmacro defined errors when the error was not used as an `Err` result
  in the namespace ([#2108](https://github.com/mozilla/uniffi-rs/issues/2108))

- Custom Type names are now treated as type names by all bindings. This means if they will work if they happen to be
  keywords in the language. There's a very small risk of this being a breaking change if you used a type name which
  did not already start with a capital letter, but this changes makes all type naming consistent.
  ([#2073](https://github.com/mozilla/uniffi-rs/issues/2073))

- Macros `uniffi::method` and `uniffi::constructor` can now be used with
  `cfg_attr`. ([#2113](https://github.com/mozilla/uniffi-rs/pull/2113))

- Python: Fix custom types generating invalid code when there are forward references.
  ([#2067](https://github.com/mozilla/uniffi-rs/issues/2067))

### What's changed?
- The internal bindings generation has changed to make it friendlier for external language bindings.
  However, this a **breaking change** for these bindings.
  No consumers of any languages are impacted, only the maintainers of these language bindings.
  ([#2066](https://github.com/mozilla/uniffi-rs/issues/2066)), ([#2094](https://github.com/mozilla/uniffi-rs/pull/2094))

- The async runtime can be specified for constructors/methods, this will override the runtime specified at the impl block level.

- Removed the dependency on the `oneshot' crate (https://github.com/mozilla/uniffi-rs/issues/1736)

[All changes in [[UnreleasedUniFFIVersion]]](https://github.com/mozilla/uniffi-rs/compare/v0.27.1...HEAD).
=======
[All changes in [[UnreleasedUniFFIVersion]]](https://github.com/mozilla/uniffi-rs/compare/v0.27.3...HEAD).

## v0.27.3 (backend crates: v0.27.3) - (_2024-06-03_)

- Removed dependencies on `unicode-linebreak` and `unicode-width`.  They were being pulled in a
  sub-dependencies for the `textwrap` crate, but weren't really useful.

[All changes in v0.27.3](https://github.com/mozilla/uniffi-rs/compare/v0.27.2...v0.27.3).

## v0.27.2 (backend crates: v0.27.2) - (_2024-05-15_)

### What's new?

- Added the `scaffolding-ffi-buffer-fns` feature.  When enabled, UniFFI will generate an alternate
  FFI layer that can simplify the foreign bindings code.  It's currently being tested out for the
  gecko-js external binding, but other external bindings may also find it useful.

### What's changed?

- Removed the dependency on the `oneshot' crate (https://github.com/mozilla/uniffi-rs/issues/1736)

[All changes in v0.27.2](https://github.com/mozilla/uniffi-rs/compare/v0.27.1...v0.27.2).
>>>>>>> 760660b3

## v0.27.1 (backend crates: v0.27.1) - (_2024-04-03_)

[All changes in v0.27.1](https://github.com/mozilla/uniffi-rs/compare/v0.27.0...v0.27.1).

### What's fixed?

- Fixed a regression in 0.27.0 which broke throwing constructors (#2061).

- Fixed a RustBuffer memory leak (#2056)

## v0.27.0 (backend crates: v0.27.0) - (_2024-03-26_)

### What's new?

- Constructors can be async. Alternate constructors work in Python, Kotlin and Swift;
  only Swift supports primary constructors.

- Enums created with proc macros can now produce literals for variants in Kotlin and Swift. See
[the section on enum proc-macros](https://mozilla.github.io/uniffi-rs/proc_macro/index.html#the-uniffienum-derive) for more information.

- Objects can be errors - anywhere you can specify an enum error object you can specify
  an `Arc<Object>` - see [the manual](https://mozilla.github.io/uniffi-rs/udl/errors.html).

- Functions, methods and constructors exported by procmacros can be renamed for the forgeign bindings. See the procmaco manual section.

- Trait interfaces can now have async functions, both Rust and foreign-implemented.  See the futures manual section for details.

- Procmacros support tuple-enums.

- `RustBuffer` was changed to use `u64` fields.
  This eliminates panics when the capacity of the vec exceeds `i32::MAX`.
  This can happen with the current Vec implementation when String/Vec sizes approach `i32::MAX` but don't exceed it.

- Proc-macro function/method arguments can now have defaults

- Proc-macro record defaults now support empty vecs and Some values.

- Swift: Records and Enums without object references can now be made `Sendable` Swift,
  by opting in to new Configuration `experimental_sendable_value_types` in `uniffi.toml`.

### What's fixed?
 
- Fixed a memory leak in callback interface handling.

### ⚠️ Breaking Changes ⚠️

- Python: Force named parameters for struct constructors ([#1840](https://github.com/mozilla/uniffi-rs/pull/1840))
- Ruby: Force named parameters for struct constructors ([#1840](https://github.com/mozilla/uniffi-rs/pull/1840))

### ⚠️ Breaking Changes for external bindings authors ⚠️

- The callback interface code was reworked to use vtables rather than a single callback method.
  See https://github.com/mozilla/uniffi-rs/pull/1818 for details and how the other bindings were updated.
- Added the `FfiType::Handle` variant.  This is a general-purpose opaque handle type used for
  passing objects cross the FFI.  This type is always 64 bits and replaces the various older handle
  types including:
  - Rust futures (replacing `FfiType::RustFutureHandle` which was removed)
  - Rust future continuation data (Replacing `FfiType::RustFutureContinuationData` which was moved).
- `RustBuffer.len` and `RustBuffer.capacity` are now `u64` rather than `i32`.

[All changes in v0.27.0](https://github.com/mozilla/uniffi-rs/compare/v0.26.1...v0.27.0).

## v0.26.1 (backend crates: v0.26.1) - (_2024-01-24_)

### What's fixed?

- The weedle2 version is now `5.0.0` rather than `4.0.1`.  `4.0.1` was yanked because it contained a breaking change.
- Fixed a memory leak in callback interface handling.

[All changes in v0.26.1](https://github.com/mozilla/uniffi-rs/compare/v0.26.0...v0.26.1).

## v0.26.0 (backend crates: v0.26.0) - (_2024-01-23_)

### What's changed?

- The `rust_future_continuation_callback_set` FFI function was removed.  `rust_future_poll` now
  inputs the callback pointer.  External bindings authors will need to update their code.

### What's new?

- Rust traits `Display`, `Hash` and `Eq` exposed to Kotlin and Swift [#1817](https://github.com/mozilla/uniffi-rs/pull/1817)
- Foreign types can now implement trait interfaces [#1791](https://github.com/mozilla/uniffi-rs/pull/1791) and
 [the documentation](https://mozilla.github.io/uniffi-rs/udl/interfaces.html#foreign-implementations)
  - UDL: use the `[WithForeign]` attribute
  - proc-macros: use the `#[uniffi::export(with_foreign)]` attribute
- Generated Python code is able to specify a package name for the module [#1784](https://github.com/mozilla/uniffi-rs/pull/1784)
- UDL can describe async function [#1834](https://github.com/mozilla/uniffi-rs/pull/1834)
- UDL files can reference types defined in procmacros in this crate - see
  [the external types docs](https://mozilla.github.io/uniffi-rs/udl/ext_types.html)
  and also external trait interfaces [#1831](https://github.com/mozilla/uniffi-rs/issues/1831)
- Add support for docstrings via procmacros [#1862](https://github.com/mozilla/uniffi-rs/pull/1862)
  and [in UDL](https://mozilla.github.io/uniffi-rs/udl/docstrings.html)
- Objects can now be returned from functions/constructors/methods without wrapping them in an `Arc<>`.

[All changes in v0.26.0](https://github.com/mozilla/uniffi-rs/compare/v0.25.3...v0.26.0).

## v0.25.3 (backend crates: v0.25.3) - (_2023-12-07_)

[All changes in v0.25.3](https://github.com/mozilla/uniffi-rs/compare/v0.25.2...v0.25.3).

- Switched to a patched version of `oneshot` so that consumers who use `cargo vendor` don't vendor
  `loom` and it's sub-dependencies like `windows`

## v0.25.2 (backend crates: v0.25.2) - (_2023-11-20_)

### What's fixed?

- Fixed regression in the name of error enums in Kotlin [#1842](https://github.com/mozilla/uniffi-rs/pull/1842)
- Fix regression when error types are in dicts etc [#1847](https://github.com/mozilla/uniffi-rs/pull/1847)

[All changes in v0.25.2](https://github.com/mozilla/uniffi-rs/compare/v0.25.1...v0.25.2).

## v0.25.1 (backend crates: v0.25.1) - (_2023-11-09_)

[All changes in v0.25.1](https://github.com/mozilla/uniffi-rs/compare/v0.25.0...v0.25.1).

### What's fixed?

- Fixed several bugs with async functions were defined in multiple crates that get built together.

## v0.25.0 (backend crates: v0.25.0) - (_2023-10-18_)

[All changes in v0.25.0](https://github.com/mozilla/uniffi-rs/compare/v0.24.3...v0.25.0).

### What's new
- Proc-macros can now expose standard Rust traits (eg, `Display`, `Eq`, etc)
- Fixed issues when trying to combine UDL and procmacros in the same crate when the "namespace" is
  different from the crate name. This meant that the "ffi namespace" has changed to consistently be
  the crate name, rather than either the crate name or the namespace name depending on whether the
  item was declared via a procmacro or UDL. This should be invisible in most cases, but custom
  build environments might require some changes. Specifically:
  * `uniffi::generate_scaffolding(udl_path)` now uses the udl_path to locate the corresponding `Cargo.toml`, which
    is parsed to determine the crate name (ie, the name under the `[lib]` entry). If your environment is such that
    Cargo.toml can't be located or parsed, you should instead use `uniffi::generate_scaffolding_for_crate(udl_path, crate_name)`.
  * Similarly, when executing `uniffi_bindgen` from the command-line to generate bindings and when not using "library mode",
    `Cargo.toml` will be located and parsed to determine the crate name. Specifying `--crate-name` on the command-line can
    be used to avoid this and use the specified value.

- Crates can now use proc-macros without UDL files to export their interface.  See the "Procedural Macros: Attributes and Derives" manual section for details.
- [Custom Types](https://mozilla.github.io/uniffi-rs/proc_macro/index.html#the-unifficustomtype-derive) are now supported for proc-macros, including a very
  low-friction way of exposing types implementing the new-type idiom.
- Proc-macros: Added support for ByRef arguments
- Proc-macros: Implemented custom type conversion error handling (https://mozilla.github.io/uniffi-rs/udl/custom_types.html#error-handling-during-conversion)
- Error types must now implement `Error + Send + Sync + 'static`.
- Proc-macros: The `handle_unknown_callback_error` attribute is no longer needed for callback
  interface errors

### What's Fixed

- Updated the async functionality to correctly handle cancellation (#1669)
- Kotlin: Fixed low-level issue with exported async APIs
- Kotlin: Fixed empty records being exported as empty data classes in Kotlin. A class with a proper `equals` function should be used instead.

### What's changed?

- Implementing `From<uniffi::UnexpectedUniFFICallbackError` is now optional for callback interface error types.
  If the error type implements that, things will continue to work as before.
  If not, then any unexpected callback error will result in a Rust panic.

## v0.24.3 (backend crates: v0.24.3) - (_2023-08-01_)

[All changes in v0.24.3](https://github.com/mozilla/uniffi-rs/compare/v0.24.2...v0.24.3).

### What's changed?

- `uniffi_macros`: Force-include the Cargo.toml to read ([#1683](https://github.com/mozilla/uniffi-rs/pull/1683))

## v0.24.2 (backend crates: v0.24.2) - (_2023-07-25_)

[All changes in v0.24.2](https://github.com/mozilla/uniffi-rs/compare/v0.24.1...v0.24.2).

### What's changed?

- Inline the metadata module in `uniffi_meta` to avoid a dependency of `uniffi_core` to avoid hitting an upstream bug during link time ([#1666](https://github.com/mozilla/uniffi-rs/pull/1666))

## v0.24.1 (backend crates: v0.24.1) - (_2023-06-23_)

[All changes in v0.24.1](https://github.com/mozilla/uniffi-rs/compare/v0.24.0...v0.24.1).

### What's changed

- Python: remove unused import (and unbreak Python 3.6 compatibility) ([#1618](https://github.com/mozilla/uniffi-rs/pull/1618))
- Python: Delay contract checks until after all functions are defined to avoid wrong ABI use ([#1619](https://github.com/mozilla/uniffi-rs/pull/1619))
- Kotlin: Fix error handling in async functions ([#1614](https://github.com/mozilla/uniffi-rs/pull/1614))

## v0.24.0 (backend crates: v0.24.0) - (_2023-06-21_)

[All changes in v0.24.0](https://github.com/mozilla/uniffi-rs/compare/v0.23.0...v0.24.0).

### ⚠️ Breaking Changes ⚠️
- ABI: Implemented a new callback-interface ABI that significantly improves performance on Python and Kotlin.
  - UniFFI users will automatically get the benefits of this without any code changes.
  - External bindings authors will need to update their bindings code. Please see [Guidance for external bindings](#guidance-for-external-bindings) below for details.
- ABI: Changed API checksum handling.  This affects external bindings authors who will need to update their code to work with the new system.  See [PR #1469](https://github.com/mozilla/uniffi-rs/pull/1469) for details.
- Removed the long deprecated `ThreadSafe` attribute.
- `External` types now require a valid crate name.  Before the docs said it must be a crate name,
  but any string could be used as long as it was consistent with the external type map in
  `uniffi.toml`.
- `External` types must be available in the Rust crate root.
- External bindings: The `ExternalBindingsConfig` trait was replaced with `BindingsConfig`. External bindings implementations will need to make minor changes to implement the new trait instead.
- Removed support for the `--config` flag when running the `scaffolding` command.  This flag has never an effect, because there was no scaffolding configuration options.
- Python bindings are now more strict with their types. You can no longer pass strings to methods taking integers or floats, or floats to methods taking integers.

### What's changed

- Added "library mode" bindings generation using `generate --library [path-to-cdylib]`.  This mode simplifies bindings generation, especially when you have dependencies between multiple UniFFIed crates.  See the tutorial for a description.
- The `include_scaffolding!()` macro must now either be called from your crate root or you must have `use the_mod_that_calls_include_scaffolding::*` in your crate root.  This was always the expectation, but wasn't required before.  This will now start failing with errors that say `crate::UniFfiTag` does not exist.
- proc-macros now work with many more types including type aliases, type paths, etc.
- The `uniffi_types` module is no longer needed when using proc-macros.
- Traits can be exposed as a UniFFI `interface` by using a `[Trait]` attribute in the UDL.
  See [the documentation](https://mozilla.github.io/uniffi-rs/udl/interfaces.html#exposing-traits-as-interfaces).
- The `bytes` primitive type was added, it represents an array of bytes. It maps to `ByteArray` in Kotlin, `bytes` in Python, `String` with `Encoding::BINARY` in Ruby and `Data` in Swift. ([#1543](https://github.com/mozilla/uniffi-rs/pull/1543))
- Shortened `str()` representations of errors in Python to align with other exceptions in Python. Use `repr()` or the `{!r}` format to get the old representation back ([#1556](https://github.com/mozilla/uniffi-rs/pull/1556))
- Methods implemented by standard Rust traits, such as `Debug`, `Display`, `Eq` and `Hash` can now be exposed over the FFI and bindings may implement special methods for them.
  See [the documentation](https://mozilla.github.io/uniffi-rs/udl/interfaces.html#exposing-methods-from-standard-rust-traits).
- Added support for async/futures ([#1409](https://github.com/mozilla/uniffi-rs/pull/1409), [#1515](https://github.com/mozilla/uniffi-rs/pull/1515))
- Added constructor support to proc-macro frontend ([#1518](https://github.com/mozilla/uniffi-rs/pull/1518))
- Added support for field defaults to proc-macro frontend ([#1560](https://github.com/mozilla/uniffi-rs/pull/1560))
- Implemented proc-macro callback interface support ([#1573](https://github.com/mozilla/uniffi-rs/pull/1573))
- Python bindings now generate type stubs for all functions and types ([#1506](https://github.com/mozilla/uniffi-rs/pull/1506))
- Enforced checks for integer overflows in Python bindings ([#1546](https://github.com/mozilla/uniffi-rs/pull/1546))
- No more implicit conversion to integers/floats in Python ([#1554](https://github.com/mozilla/uniffi-rs/pull/1554))
- Enforced checks for integer overflows in Ruby bindings ([#1572](https://github.com/mozilla/uniffi-rs/pull/1572))
- Only UTF-8 valid strings are passed from Ruby to Rust ([#1595](https://github.com/mozilla/uniffi-rs/pull/1595))
- No more implicit conversion to integers/floats in Ruby ([#1596](https://github.com/mozilla/uniffi-rs/pull/1596))
- Updated Rust dependencies ([#1495](https://github.com/mozilla/uniffi-rs/pull/1495), [#1583](https://github.com/mozilla/uniffi-rs/pull/1583), [#1569](https://github.com/mozilla/uniffi-rs/pull/1569))
- Added type checking to strings/bytes for Python/Ruby ([#1597](https://github.com/mozilla/uniffi-rs/pull/1597#))
- Implemented proc-macro external type support.  This allows proc-macros to use types defined in UDL files from other crates, [#1600](https://github.com/mozilla/uniffi-rs/pull/1600)

### Guidance for external bindings

There are many breaking changes for external bindings - we hope there will be fewer in
later releases, but we are laying the groundwork for some nice improvements.
Significant patches to UniFFI's builtin bindings which you will need to port include:

* <https://github.com/mozilla/uniffi-rs/commit/b9821439876c4fda05910313dec20906563b9909>
* <https://github.com/mozilla/uniffi-rs/commit/748f671bb1e88267522119ef6b9d98a8bcca1cc0>
* <https://github.com/mozilla/uniffi-rs/commit/07dcf3fe218d61e72073da72ba60ccbcd990bfb8>
* <https://github.com/mozilla/uniffi-rs/commit/45d572def4fd84120e9a8cdfcc75ff1eead00e81>
* <https://github.com/mozilla/uniffi-rs/commit/5e3dea51f17ae59a695a40e23479d57262968bb6>
* <https://github.com/mozilla/uniffi-rs/commit/2eb39753e060a28ee43eae90b996ff55f9b5e0bd>
* <https://github.com/mozilla/uniffi-rs/commit/323a4976992aff207db7946fc1f1cea614838f46>
* <https://github.com/mozilla/uniffi-rs/pull/1497>

## v0.23.0 (backend crates: v0.23.0) - (_2023-01-27_)

### Migrating to UniFFI 0.23+

- Update your `Cargo.toml` file to only depend on the `uniffi` crate.  Follow the directions from the [Prerequisites section of the manual](https://mozilla.github.io/uniffi-rs/tutorial/Prerequisites.html)
- Create a `uniffi-bindgen` binary for your project.  Follow the directions from the [Foreign language bindings section of the manual](https://mozilla.github.io/uniffi-rs/tutorial/foreign_language_bindings.html).
- Uninstall the system-wide `uniffi_bindgen`: `cargo uninstall uniffi_bindgen`.  (Not strictly necessary, but you won't be using it anymore).

[All changes in v0.23.0](https://github.com/mozilla/uniffi-rs/compare/v0.22.0...v0.23.0).

### ⚠️ Breaking Changes ⚠️

- `uniffi_bindgen` no longer provides a standalone binary.  Having a standalone binary resulted in version mismatches when the `uniffi` version specified in `Cargo.toml` didn't match the `uniffi_bindgen` version installed on the system.  Read [The foreign language bindings](https://mozilla.github.io/uniffi-rs/tutorial/foreign_language_bindings.html) section of the manual for how to set up a `uniffi-bindgen` binary that's local to your workspace.
- `uniffi_bindgen`: Removed the `run_main` function.  It's moved to `uniffi::uniffi_bindgen_main` and now unconditionally succeeds rather than return a `Result<()>`.

### What's changed

- The UniFFI crate organization has been significantly reworked:
  - Projects that use UniFFI for binding/scaffolding generation now only need to depend on the `uniffi` crate and no longer need to depend on `uniffi_bindgen`, `uniffi_build`, etc.
  - The version numbers for each crate will no longer by kept in sync after this release.  In particular `uniffi` will have breaking changes less often than `uniffi_bindgen` and other crates.  This means that UniFFI consumers that specify their versions like `uniffi = "0.23"` will not need to bump their `uniffi` version as often as before.
- Callback interface method calls are no longer logged (#1439)

## v0.22.0 - (_2022-12-16_)

[All changes in v0.22.0](https://github.com/mozilla/uniffi-rs/compare/v0.21.1...v0.22.0).

### ⚠️ Breaking Changes ⚠️

- `uniffi_bindgen`: Renamed `FFIArgument`, `FFIFunction` and `FFIType` to
  `FfiArgument`, `FfiFunction` and `FfiType`

### What's changed

- Added support for Swift external types
- Fix whitespace issues in scaffolding code breaking some versions of `rustfmt`
- Fix ruby time support
- proc-macro
  - Document (experimental) proc-macro support
  - Support fallible functions
  - Add Enum derive macro
  - Add Error derive macro

## v0.21.1 - (_2022-12-16_)

[All changes in v0.21.1](https://github.com/mozilla/uniffi-rs/compare/v0.21.0...v0.21.1).

### What's changed

- Replace checksum mechanism for function naming to give consistent results, independent of the target's endianness and bit width.
  This should have no visible effect on the outside.

## v0.21.0 - (_2022-10-14_)

[All changes in v0.21.0](https://github.com/mozilla/uniffi-rs/compare/v0.20.0...v0.21.0).

###  ⚠️ Breaking Changes ⚠️

- `uniffi_bindgen`: Renamed the `throws()` method of `Function`, `Method`, and
  `Constructor` to `throws_str()`.  Added a new `throws()` method that returns
  a boolean.

### What's changed

- Added support for exceptions in callback interface methods.
- Improved error stringifying on Kotlin and Ruby (the `message` and `to_s` methods respectively).

## v0.20.0 - (_2022-09-13_)

[All changes in v0.20.0](https://github.com/mozilla/uniffi-rs/compare/v0.19.6...v0.20.0).

###  ⚠️ Breaking Changes ⚠️

- Renamed the `uniffi_bindgen` `cydlib` argument to `lib_file`, since it can also accept static libraries

### What's changed

- The `guess_crate_root` function is now public

### What's changed
- The UDL can contain identifiers which are also keywords in Swift, except in namespace functions.

## v0.19.6 - (_2022-08-31_)

[All changes in v0.19.6](https://github.com/mozilla/uniffi-rs/compare/v0.19.5...v0.19.6).

- Fix callback interface init signature in Rust scaffolding
- Drop unused dependencies
- Update to MSRV 1.61.0

## v0.19.5 - (_2022-08-29_)

[All changes in v0.19.5](https://github.com/mozilla/uniffi-rs/compare/v0.19.4...v0.19.5).

- Fixed a small bug in the 0.19.4 release, where the extraneous `r#` was present in the HashMap generated scaffolding.

## v0.19.4 - (_2022-08-29_)

[All changes in v0.19.4](https://github.com/mozilla/uniffi-rs/compare/v0.19.3...v0.19.4).

- Implement Timestamp and Duration types in Ruby backend.
- Fixed in a bug where callback interfaces with arguments that include underscores do not get converted to camelCase on Swift.

## v0.19.3 - (_2022-07-08_)

[All changes in v0.19.3](https://github.com/mozilla/uniffi-rs/compare/v0.19.2...v0.19.3).

## v0.19.2 - (_2022-06-28_)

[All changes in v0.19.2](https://github.com/mozilla/uniffi-rs/compare/v0.19.1...v0.19.2).

- Fixed sccache issue with the `askama.toml` config file.

## v0.19.1 - (_2022-06-16_)

[All changes in v0.19.1](https://github.com/mozilla/uniffi-rs/compare/v0.19.0...v0.19.1).

### What's Changed

- Fixed the dependency from `uniffi_build` -> `uniffi_bindgen`

## v0.19.0 - (_2022-06-16_)

[All changes in v0.19.0](https://github.com/mozilla/uniffi-rs/compare/v0.18.0...v0.19.0).

###  ⚠️ Breaking Changes ⚠️
- breaking for external binding generators, the `FFIType::RustArcPtr` now includes an inner `String`. The string represents the name of the object the `RustArcPtr` was derived from.
- Kotlin exception names are now formatted as strict UpperCamelCase.  Most names shouldn't change, but names that use one word with all caps will be affected (for example `URL` -> `Url`, `JSONException` -> `JsonException`)

### What's changed
- The UDL can contain identifiers which are also keywords in Rust, Python or Kotlin.

## v0.18.0 - (_2022-05-05_)

[All changes in v0.18.0](https://github.com/mozilla/uniffi-rs/compare/v0.17.0...v0.18.0).

### ⚠️ Breaking Changes ⚠️

- When custom types are used in function/method signatures UniFFI will now use
  the UDL name for that type and create a typealias to the concrete type.  In the
  [URL example](https://mozilla.github.io/uniffi-rs/udl/custom_types.html#custom-types-in-the-bindings-code),
  this means the type will be now appear on Kotlin as `Url` rather than `URL`.
  Any existing code should continue to work because of the typealias, but this
  might affect your generated documentation and/or code completion.
- For Python libraries the native library is now loaded from an absolute path. The shared library (`*.dll` on Windows, `*.dylib` on macOS and `.so` on other platforms) must be placed next to the Python wrapper code.

### What's changed

- Allow record types with arbitrary key types
  - Record types can now contain any hashable type as its key. This is implemented for Kotlin, Python and Swift
- Python
  - Added support for default values in dictionaries
  - Generated Python code is now annotated to avoid mypy type checking
- Kotlin
  - Added external type support
- Swift
  - Fix test helper code to work with Swift 5.6

## v0.17.0 - (_2022-02-03_)

[All changes in v0.17.0](https://github.com/mozilla/uniffi-rs/compare/v0.16.0...v0.17.0).

### ⚠️ Breaking Changes ⚠️

- Wrapped types have been renamed custom types.
   - The UDL attribute is now `[Custom]` instead of `[Wrapped]`
   - The trait name has been renamed to `UniffiCustomTypeConverter` from `UniffiCustomTypeWrapper`
   - The method names of that trait have been renamed to `into_custom()` / `from_custom()` instead of `wrap()` and `unwrap()`
   - The associated type has been renamed to `Builtin` instead of `Wrapped`

### What's Changed

- Custom types (formerly wrapped) now can be configured on the bindings side as
  well as the scaffolding side.  See the "Custom Types" section of the manual
  for details.
- Kotlin now prefixes more local UniFFI variables with the `_` char to avoid
  conflicts with user-defined names.
- Updated Kotlin to use the `FfiConverter` pattern (#1144)
- Documentation updates: Added a doc comparing UniFFI to Diplomat.  Added a
  README note describing the foreign languages we currently support.
- Fixed `RustCallStatus.__str__` implementation on Python
- Fixed the version numbers in the CHANGELOG compare links.

## v0.16.0 - (_2021-12-15_)

[All changes in v0.16.0](https://github.com/mozilla/uniffi-rs/compare/v0.15.2...v0.16.0)

### ⚠️ Breaking Changes ⚠️

- Error handling when converting custom types has been updated. If your `wrap()`
  function returns an `Err`, in some cases it now [may not panic but instead
  return the error declared by the function](https://mozilla.github.io/uniffi-rs/udl/ext_types_wrapped.html#error-handling-during-conversion).

### What's Changed

- Python: Added Callback Interface support
- Swift bindings can now omit argument labels in generated functions using `omit_argument_labels = true` in the configuration.

## v0.15.2 - (_2021-11-25_)

### What's Changed
- Kotlin now generates valid code for optional timestamps/durations.

[All changes in v0.15.2](https://github.com/mozilla/uniffi-rs/compare/v0.15.1...v0.15.2).

## v0.15.1 (_2021-11-23_)

(Note that v0.15.0 was accidentally published, then yanked. v0.15.1 should be used instead)

### ⚠️ Breaking Changes ⚠️
- Previously, an interface which didn't declare a constructor got a default one anyway, making it
  impossible to decline to provide one. This is no longer true, so if your interface wants a
  constructor, you must add one explicitly.

### What's Changed
- Kotlin and Swift, like Python, now support [simple "wrapped" types](https://mozilla.github.io/uniffi-rs/udl/ext_types_wrapped.html).

- The Python backend has been refactored to more closely match the other backends, but this
  should be invisible to consumers.

- The Swift and Kotlin backends have had minor tweaks.

- The kotlin backend now explicitly checks for a null pointer in cases where it
  should be impossible to help us diagnose issues seen in the wild. See #1108.

[All changes in v0.15.1](https://github.com/mozilla/uniffi-rs/compare/v0.14.1...v0.15.1).

## v0.14.1 (_2021-10-27_)

### ⚠️ Breaking Changes ⚠️
- The `build_foreign_language_testcases!` macro now takes an array of UDL files as the
  first argument.

### What's Changed

- Swift: Added Callback Interface support
- Swift: Refactored codegen to better match Kotlin / Unit of Code
- Kotlin: Added some defensive programming around `RustBufferBuilder.discard()`

[All changes in v0.14.1](https://github.com/mozilla/uniffi-rs/compare/v0.14.0...v0.14.1).

## v0.14.0 (_2021-08-17_)

[All changes in v0.14.0](https://github.com/mozilla/uniffi-rs/compare/v0.13.1...v0.14.0).

### ⚠️ Breaking Changes ⚠️
- The Rust implementations of all `dictionary`, `enum` or `error` types defined in UDL must be
  public. If you see errors like:
    `private type <type-name> in public interface`
  or similar, please declare the types as `pub` in your Rust code.

- Errors declared using the `[Error] enum` syntax will now expose the error string from
  Rust to the foreign language bindings. This reverts an unintended change in behaviour
  from the v0.13 release which made the error message inaccessible.

### What's Changed

- You can now use external types of various flavours - see
  [the fine manual](https://mozilla.github.io/uniffi-rs/udl/ext_types.html)

- An environment variable `UNIFFI_TESTS_DISABLE_EXTENSIONS` can disable foreign language bindings
  when running tests. See [the contributing guide](./contributing.md) for more.

## v0.13.1 (_2021-08-09_)

[All changes in v0.13.1](https://github.com/mozilla/uniffi-rs/compare/v0.13.0...v0.13.1).

### What's Changed

- Fixed an accidental regression in v0.13.0 where errors were no longer being coerced
  to the correct type via `Into`. If the UDL declares a `[Throws=ExampleError]` function
  or method, the underlying implementation can now return anything that is `Into<ExampleError>`,
  matching the implicit `Into` behavior of Rust's `?` operator.
- Fixed an accidental regression in v0.13.0 where the generated Rust scaffolding assumed
  that the `HashMap` type would be in scope. It now uses fully-qualified type names in order
  to be more robust.

## v0.13.0 (_2021-08-09_)

[All changes in v0.13.0](https://github.com/mozilla/uniffi-rs/compare/v0.12.0...v0.13.0).

### ⚠️ Breaking Changes ⚠️
- UniFFI no longer has ffi-support as a dependency.  This means it handles
  panic logging on its own.  If you previously enabled the `log_panics` feature
  for `ffi-support`, now you should enable it for `uniffi`.
- The Swift bindings now explicitly generate two separate Swift modules, one for
  the high-level Swift code and one for the low-level C FFI. This change is intended
  to simplify distribution of the bindings via Swift packages, but brings with it
  some changes to the generated file layout.
  - For an interface namespace "example", we now generate:
    - A bridged C module named "exampleFFI" containing the low-level C FFI,
      consisting of an `exampleFFI.h` file and matching `exampleFFI.modulemap`
      file. The name can be customized using the `ffi_module_name` config option.
    - A Swift module named "example" containing the high-level Swift bindings,
      which imports and uses the low-level C FFI. The name can be customized using
      the `module_name` config option.
- Python timestamps will now be in UTC and timezone-aware rather than naive.
- Kotlin exceptions names will now replace a trailing "Error" with "Exception"
  rather than appending the string (FooException instead of FooErrorException)
- JNA 5.7 or greater is required for Kotlin consumers

### What's Changed

- Both python and ruby backends now handle U16 correctly.
- Error variants can now contain named fields, similar to Enum variants
- Replaced the `ViaFfi` trait with the `FfiConverter` trait.  `FfiConverter` is
  a more flexible version of `ViaFfi` because it can convert any Rust
  type to/from an Ffi type, rather than only Self.  This allows for using
  UniFFI with a type defined in an external crate.

## v0.12.0 (_2021-06-14_)

[All changes in v0.12.0](https://github.com/mozilla/uniffi-rs/compare/v0.11.0...v0.12.0).

### What's New

- It is now possible to use Object instances as fields in Records or Enums, to pass them as arguments,
  and to return them from function and method calls. They should for the most part behave just like
  a host language object, and their lifecycle is managed transparently using Rust's `Arc<T>` type.
    - Reference cycles that include Rust objects will not be garbage collected; if you cannot avoid
      creating reference cycles you may need to use Rust's `Weak<T>` type to help break them.
    - In the **Kotlin** bindings, Object instances must be manually freed by calling their `destroy()`
      method or by using their `.use` block helper method. Records or Enums that *contain* an Object
      instance now also have a `destroy()` method and must be similarly disposed of after use.

### What's Changed

- Kotlin objects now implement `AutoCloseable` by default; closing an object instance is equivalent
  to calling its `destroy()` method.

## v0.11.0 (_2021-06-03_)

[All changes in v0.11.0](https://github.com/mozilla/uniffi-rs/compare/v0.10.0...v0.11.0).

### ⚠️ Breaking Changes ⚠️

- All interface implementations must now be `Sync + Send`, and Rust will give a compile-time error
  if they are not. This makes the `[Threadsafe]` annotation redundant, so it is now deprecated and
  will be removed in a future release. More details on the motivation for this change can be found
  in [ADR-0004](https://github.com/mozilla/uniffi-rs/blob/main/docs/adr/0004-only-threadsafe-interfaces.md).

### What's Changed

- Swift structs and Kotlin data classes generated from `dictionary` are now mutable by default:
  - **Swift** now uses `var` instead of `let`
  - **Kotlin** now uses `var` instead of `val`
- Kotlin objects can now safely have their `destroy()` method or `.use` block execute concurrently
  with other method calls. It's recommended that you *not* do this, but if you accidentally do so,
  it will now work correctly rather than triggering a panic in the underlying Rust code.

## v0.10.0 (_2021-05-26_)

[All changes in v0.10.0](https://github.com/mozilla/uniffi-rs/compare/v0.9.0...v0.10.0).

### ⚠️ Breaking Changes ⚠️

- Two new built-in datatypes have been added: the `timestamp` type for representing moments in
  time, and the `duration` type for representing a difference between two timestamps. These
  mirror the `std::time::{SystemTime, Duration}` types from Rust. Thanks to @npars for
  contributing this feature!
    - This is a breaking change as it may conflict with user-declared `timestamp` or
      `duration` types in existing `.udl` files.

### What's New

- A new **Ruby** codegen backend has been added. You can now call `uniffi-bindgen -l ruby` to
  generate a Ruby module that wraps a UniFFI Rust component. Thanks to @saks for contributing
  this backend!
    - When running `cargo test` locally, you will need a recent version of Ruby and
      the `ffi` gem in order to successfully execute the Ruby backend tests.
- Threadsafe Object methods can now use `self: Arc<Self>` as the method receiver in the underlying
  Rust code, in addition to the default `self: &Self`. To do so, annotate the method with
  `[Self=ByArc]` in the `.udl` file and update the corresponding Rust method signature to match.
  This will not change the generated foreign-language bindings in any way but may be useful for
  more explicit management of Object references in the Rust code.

### What's Changed

- **Kotlin:** Fixed buggy codegen for optional primitive types like `i32?`; on earlier versions
  this would generate invalid Kotlin code which would fail to compile.

## v0.9.0 (_2021-05-21_)

[All changes in v0.9.0](https://github.com/mozilla/uniffi-rs/compare/v0.8.0...v0.9.0).

### ⚠️ Breaking Changes ⚠️

- Support for non-`[Threadsafe]` interfaces has been deprecated. A future release will require that
  all interface implementations be `Sync + Send`, making the `[Threadsafe]` annotation redundant.

### What's Changed

- Errors when parsing a `.udl` file are now marginally more useful (they're still not great, but they're better).
- Generated code should now be deterministic between runs with the same input file and version of UniFFI.
  Previously, the generated code could depend on the iteration order of an internal hash table.
- **Swift:** Generated Swift Enums now conform to `Hashable` by default.
- **Swift:** There are now additional docs on how to consume the generated Swift bindings via XCode.

## Previous releases.

We did not maintain a changelog for previous releases.<|MERGE_RESOLUTION|>--- conflicted
+++ resolved
@@ -6,7 +6,6 @@
 
 ## [[UnreleasedUniFFIVersion]] (backend crates: [[UnreleasedBackendVersion]]) - (_[[ReleaseDate]]_)
 
-<<<<<<< HEAD
 ### What's new?
 
 - Objects error types can now be as `Result<>` error type without wrapping them in `Arc<>`.
@@ -38,10 +37,6 @@
 
 - The async runtime can be specified for constructors/methods, this will override the runtime specified at the impl block level.
 
-- Removed the dependency on the `oneshot' crate (https://github.com/mozilla/uniffi-rs/issues/1736)
-
-[All changes in [[UnreleasedUniFFIVersion]]](https://github.com/mozilla/uniffi-rs/compare/v0.27.1...HEAD).
-=======
 [All changes in [[UnreleasedUniFFIVersion]]](https://github.com/mozilla/uniffi-rs/compare/v0.27.3...HEAD).
 
 ## v0.27.3 (backend crates: v0.27.3) - (_2024-06-03_)
@@ -64,7 +59,6 @@
 - Removed the dependency on the `oneshot' crate (https://github.com/mozilla/uniffi-rs/issues/1736)
 
 [All changes in v0.27.2](https://github.com/mozilla/uniffi-rs/compare/v0.27.1...v0.27.2).
->>>>>>> 760660b3
 
 ## v0.27.1 (backend crates: v0.27.1) - (_2024-04-03_)
 
